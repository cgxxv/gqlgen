--- conflicted
+++ resolved
@@ -278,12 +278,6 @@
 						{{ .next }} 
 					}()
 				{{- end}}
-<<<<<<< HEAD
-				{{.arr}} = append({{.arr}}, func() graphql.Marshaler {
-					{{ .next }}
-				}())
-=======
->>>>>>> ce8b67d4
 			}
 			{{ if and .top (not .isScalar) }} wg.Wait() {{ end }}
 			return {{.arr}}`, map[string]interface{}{
