--- conflicted
+++ resolved
@@ -176,16 +176,6 @@
 		})
 	})
 
-<<<<<<< HEAD
-	t.Run("custom directive implementation", func(t *testing.T) {
-		t.Run("executes", func(t *testing.T) {
-			var resp struct {
-				DirectiveReturn string
-			}
-			c.MustPost(`query { directiveReturn }`, &resp)
-			require.Equal(t, "CustomDirective", resp.DirectiveReturn)
-		})
-=======
 	t.Run("null args", func(t *testing.T) {
 		var resp struct {
 			NullableArg *string
@@ -193,7 +183,16 @@
 		err := c.Post(`query { nullableArg(arg: null) }`, &resp)
 		require.Nil(t, err)
 		require.Equal(t, "Ok", *resp.NullableArg)
->>>>>>> 7833d0cb
+	})
+
+	t.Run("custom directive implementation", func(t *testing.T) {
+		t.Run("executes", func(t *testing.T) {
+			var resp struct {
+				DirectiveReturn string
+			}
+			c.MustPost(`query { directiveReturn }`, &resp)
+			require.Equal(t, "CustomDirective", resp.DirectiveReturn)
+		})
 	})
 }
 
