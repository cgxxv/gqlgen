package transport

import (
	"bytes"
	"mime"

	"github.com/99designs/gqlgen/graphql"
	"github.com/valyala/fasthttp"
)

// POST implements the POST side of the default HTTP transport
// defined in https://github.com/APIs-guru/graphql-over-http#post
type POST struct{}

var _ graphql.Transport = POST{}

func (h POST) Supports(ctx *fasthttp.RequestCtx) bool {
	if string(ctx.Request.Header.Peek("Upgrade")) != "" {
		return false
	}

	mediaType, _, err := mime.ParseMediaType(string(ctx.Request.Header.ContentType()))
	if err != nil {
		return false
	}

	return string(ctx.Method()) == "POST" && mediaType == "application/json"
}

func (h POST) Do(ctx *fasthttp.RequestCtx, exec graphql.GraphExecutor) {
	ctx.Response.Header.SetContentType("application/json")

	var params *graphql.RawParams
	start := graphql.Now()
	if err := jsonDecode(bytes.NewReader(ctx.Request.Body()), &params); err != nil {
		ctx.Response.Header.SetStatusCode(fasthttp.StatusBadRequest)
		writeJsonErrorf(ctx, "json body could not be decoded: "+err.Error())
		return
	}
	params.ReadTime = graphql.TraceTiming{
		Start: start,
		End:   graphql.Now(),
	}

	rc, err := exec.CreateOperationContext(ctx, params)
	if err != nil {
		ctx.Response.Header.SetStatusCode(statusFor(err))
		resp := exec.DispatchError(graphql.WithOperationContext(ctx, rc), err)
		writeJson(ctx, resp)
		return
	}
<<<<<<< HEAD
	responses, c := exec.DispatchOperation(ctx, rc)
	writeJson(ctx, responses(c))
=======
	ctx := graphql.WithOperationContext(r.Context(), rc)
	responses, ctx := exec.DispatchOperation(ctx, rc)
	writeJson(w, responses(ctx))
>>>>>>> 3a31a752
}<|MERGE_RESOLUTION|>--- conflicted
+++ resolved
@@ -49,12 +49,7 @@
 		writeJson(ctx, resp)
 		return
 	}
-<<<<<<< HEAD
-	responses, c := exec.DispatchOperation(ctx, rc)
-	writeJson(ctx, responses(c))
-=======
-	ctx := graphql.WithOperationContext(r.Context(), rc)
+	ctx := graphql.WithOperationContext(ctx, rc)
 	responses, ctx := exec.DispatchOperation(ctx, rc)
 	writeJson(w, responses(ctx))
->>>>>>> 3a31a752
 }